<<<<<<< HEAD
# LMD
Lip movement detection.

- Datasets

  1. GRID Audio-Visual Speech Corpus
  Contents: 34 speakers x 1000 sentences each (frontal video + audio). Speech sections are clearly separated by sentence.
  Usage: Assuming there is a mouth ROI, it is easy to binarize by creating sentence clips = "speaking" and silent sections or shuffling to create "not speaking".
  License: CC BY 4.0 (commercial use permitted with attribution). Please indicate the source on the distribution page.
  https://zenodo.org/records/3625687
  ```bibtex
  Cooke, M., Barker, J., Cunningham, S., & Shao, X. (2006). The Grid Audio-Visual Speech Corpus (1.0) [Data set]. Zenodo. https://doi.org/10.5281/zenodo.3625687
  ```
  2. Lombard GRID（Audio-Visual Lombard Speech Corpus）
  Contents: 54 speakers x 100 sentences each (50 each for "normal" and "Lombard"). Two perspectives: frontal and side.
  Uses: All clips are speech, so Positives (speaking) can be easily created. Negatives are created by mixing pauses and other data. Speech in noisy environments (Lombard speech) has large mouth movements, making it effective for robust mouth movement detection.
  License: CC BY 4.0 (specified on the official page).
  https://spandh.dcs.shef.ac.uk/avlombard
  ```bibtex
  Najwa Alghamdi, Steve Maddock, Ricard Marxer, Jon Barker and Guy J. Brown,
  A corpus of audio-visual Lombard speech with frontal and profile views,
  The Journal of the Acoustical Society of America 143, EL523 (2018); https://doi.org/10.1121/1.5042758
  ```
=======
# SDLM
Speech detection by lip movement.
>>>>>>> 1c8e4104
<|MERGE_RESOLUTION|>--- conflicted
+++ resolved
@@ -1,6 +1,5 @@
-<<<<<<< HEAD
-# LMD
-Lip movement detection.
+# SDLM
+Speech detection by lip movement.
 
 - Datasets
 
@@ -21,8 +20,4 @@
   Najwa Alghamdi, Steve Maddock, Ricard Marxer, Jon Barker and Guy J. Brown,
   A corpus of audio-visual Lombard speech with frontal and profile views,
   The Journal of the Acoustical Society of America 143, EL523 (2018); https://doi.org/10.1121/1.5042758
-  ```
-=======
-# SDLM
-Speech detection by lip movement.
->>>>>>> 1c8e4104
+  ```